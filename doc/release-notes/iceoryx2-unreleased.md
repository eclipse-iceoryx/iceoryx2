--- conflicted
+++ resolved
@@ -31,14 +31,10 @@
 * ReqRes & events implement `Send` + `Sync` in
   `**_threadsafe` service variant
   [#838](https://github.com/eclipse-iceoryx/iceoryx2/issues/838)
-<<<<<<< HEAD
+* C example for service attributes
+  [#909](https://github.com/eclipse-iceoryx/iceoryx2/issues/909)
 * Recreate the cmake patch, used in the yocto layer
   [#663](https://github.com/eclipse-iceoryx/iceoryx2/issues/663)
-
-=======
-* C example for service attributes
-  [#909](https://github.com/eclipse-iceoryx/iceoryx2/issues/909)
->>>>>>> 68c4edc4
 
 ### Bugfixes
 
