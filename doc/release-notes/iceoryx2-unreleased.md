# iceoryx2 v?.?.?

## [v?.?.?](https://github.com/eclipse-iceoryx/iceoryx2/tree/v?.?.?)

[Full Changelog](https://github.com/eclipse-iceoryx/iceoryx2/compare/v?.?.?...v?.?.?)

### Features

<!--
    NOTE: Add new entries sorted by issue number to minimize the possibility of
    conflicts when merging.
-->

* `iox2 config explain` cli command for config descriptions
  [#832](https://github.com/eclipse-iceoryx/iceoryx2/issues/832)
* Add traits to facilitate implementation of custom tunnelling mechanisms
  [#845](https://github.com/eclipse-iceoryx/iceoryx2/issues/845)
* Add a C++ string container type with fixed compile-time capacity
  [#938](https://github.com/eclipse-iceoryx/iceoryx2/issues/938)
* Add a C++ vector container type with fixed compile-time capacity
  [#951](https://github.com/eclipse-iceoryx/iceoryx2/issues/951)
* Use `epoll` instead of `select` for the `WaitSet` on Linux
  [#961](https://github.com/eclipse-iceoryx/iceoryx2/issues/961)
* Add a Rust vector type with fixed compile-time capacity which has the same
  memory layout as the C++ vector
  [#1073](https://github.com/eclipse-iceoryx/iceoryx2/issues/1073)
* Add a Rust string type with fixed compile-time capacity which has the same
  memory layout as the C++ vector
  [#1075](https://github.com/eclipse-iceoryx/iceoryx2/issues/1075)
* Add unchecked, compile time const creation functions to `SemanticString` and
  system types like, `FileName`, `Path`, `FilePath`, ...
  [#1109](https://github.com/eclipse-iceoryx/iceoryx2/issues/1109)
* Add conformance test suite to be able to test out-of-tree extensions
  [#1021](https://github.com/eclipse-iceoryx/iceoryx2/issues/1021)
* Implement `Copy` for `StaticString`, `SemanticString` and system types
  [#1114](https://github.com/eclipse-iceoryx/iceoryx2/issues/1114)
* Support `unions` with `ZeroCopySend`
  [#1144](https://github.com/eclipse-iceoryx/iceoryx2/issues/1144)

### Bugfixes

<!--
    NOTE: Add new entries sorted by issue number to minimize the possibility of
    conflicts when merging.
-->

* Remove duplicate entries in `iox2` command search path to prevent discovered
  commands from being listed multiple times
    [#1045](https://github.com/eclipse-iceoryx/iceoryx2/issues/1045)
* LocalService in C language binding uses IPC configuration
    [#1059](https://github.com/eclipse-iceoryx/iceoryx2/issues/1059)
* Trait `std::fmt::Debug` is not implemented for `sigset_t` in libc
    [#1087](https://github.com/eclipse-iceoryx/iceoryx2/issues/1087)
* Use `IOX2_SERVICE_NAME_LENGTH` in `ServiceName::to_string()`
    [#1095](https://github.com/eclipse-iceoryx/iceoryx2/issues/1095)
* Fix QNX cross compilation
    [#1116](https://github.com/eclipse-iceoryx/iceoryx2/issues/1116)
<<<<<<< HEAD
* `ScopeGuard` check if `on_drop` is set before calling it
    [#1171](https://github.com/eclipse-iceoryx/iceoryx2/issues/1171)
=======
* Fix C binding linker error on QNX
    [#1174](https://github.com/eclipse-iceoryx/iceoryx2/issues/1116)
>>>>>>> 970fdfa3

### Refactoring

<!--
    NOTE: Add new entries sorted by issue number to minimize the possibility of
    conflicts when merging.
-->

* Decoupled tunnel implementation from tunelling mechanism
    [#845](https://github.com/eclipse-iceoryx/iceoryx2/issues/845)
* Explicitly use components from `core` and `alloc` in all Rust code
    [#865](https://github.com/eclipse-iceoryx/iceoryx2/issues/865)
* Enable -Wconversion warning for the C and C++ code
    [#956](https://github.com/eclipse-iceoryx/iceoryx2/issues/956)
* Updated all dependencies and increased MSRV to 1.83
    [#1105](https://github.com/eclipse-iceoryx/iceoryx2/issues/1105)
* Remove pre-compiled `noop.exe` used for testing command exeuction on Windows
    [#1133](https://github.com/eclipse-iceoryx/iceoryx2/issues/1133)
* Support C++14 for the C++ Bindings
    [#1167](https://github.com/eclipse-iceoryx/iceoryx2/issues/1167)

### Workflow

<!--
    NOTE: Add new entries sorted by issue number to minimize the possibility of
    conflicts when merging.
-->

* Example text [#1](https://github.com/eclipse-iceoryx/iceoryx2/issues/1)

### New API features

<!--
    NOTE: Add new entries sorted by issue number to minimize the possibility of
    conflicts when merging.
-->

* Example text [#1](https://github.com/eclipse-iceoryx/iceoryx2/issues/1)

### API Breaking Changes

1. **Rust:** Replaced the `FixedSizeVec` with the `StaticVec`

   ```rust
   // old
   use iceoryx2_bb_container::vec::FixedSizeVec;
   const VEC_CAPACITY: usize = 1234;
   let my_vec = FixedSizeVec::<MyType, VEC_CAPACITY>::new();

   // new
   use iceoryx2_bb_container::vector::*;
   const VEC_CAPACITY: usize = 1234;
   let my_vec = StaticVec::<MyType, VEC_CAPACITY>::new();
   ```

2. **Rust:** Replaced `Vec` with the `PolymorphicVec`

    ```rust
   // old
   use iceoryx2_bb_container::vec::Vec;
   const VEC_CAPACITY: usize = 1234;
   let my_vec = Vec::<MyType>::new();

   // new
   use iceoryx2_bb_container::vector::*;
   let my_stateful_allocator = acquire_allocator();
   let vec_capacity: usize = 1234;
   let my_vec = PolymorphicVec::<MyType>::new(my_stateful_allocator, vec_capacity)?;
    ```

3. **Rust:** Replaced the `FixedSizeByteString` with the `StaticString`

   ```rust
   // old
   use iceoryx2_bb_container::byte_string::FixedSizeString;
   const CAPACITY: usize = 1234;
   let my_str = FixedSizeByteString::<CAPACITY>::new();

   // new
   use iceoryx2_bb_container::string::*;
   const CAPACITY: usize = 1234;
   let my_str = StaticString::<CAPACITY>::new();
   ```

4. **C++:** Remove `operator*` and `operator->` from `ActiveRequest`,
   `PendingResponse`, `RequestMut`, `RequestMutUninit`, `Response`,
   `ResponseMut`, `Sample`, `SampleMut`, `SampleMutUninit` since these can
   easily lead to confusion and bugs when used in combination with `optional`
   or `expected`. See `sample.has_value()` and `sample->has_value()` that work
   on different objects.

   ```cxx
   // old
   auto sample = publisher.loan().expect("");
   sample->some_member = 123;

   // new
   auto sample = publisher.loan().expect("");
   sample.payload_mut().some_member = 123;
   ```

   ```cxx
   // old
   auto sample = publisher.loan().expect("");
   *sample = 123;
   std::cout << *sample << std::endl;

   // new
   auto sample = publisher.loan().expect("");
   sample.payload_mut() = 123;
   std::cout << sample.payload() << std::endl;
   ```

5. **Rust:** Changed the signature for Tunnel creation to take a concrete
   backend implementation

   ```rust
   // old
   let zenoh_config = zenoh::Config::default(); // coupled to zenoh
   let tunnel_config = iceoryx2_tunnel::TunnelConfig::default();
   let iceoryx_config = iceoryx2::config::Config::default();

   let mut tunnel =
       Tunnel::<Service>::create(&tunnel_config, &iceoryx_config, &zenoh_config).unwrap();

   // new
   let backend_config = Backend::Config::default();
   let tunnel_config = iceoryx2_tunnel::Config::default();
   let iceoryx_config = iceoryx2::config::Config::default();

   let mut tunnel =
       Tunnel::<Service, Backend>::create(&tunnel_config, &iceoryx_config, &backend_config).unwrap();
   ```<|MERGE_RESOLUTION|>--- conflicted
+++ resolved
@@ -55,13 +55,10 @@
     [#1095](https://github.com/eclipse-iceoryx/iceoryx2/issues/1095)
 * Fix QNX cross compilation
     [#1116](https://github.com/eclipse-iceoryx/iceoryx2/issues/1116)
-<<<<<<< HEAD
 * `ScopeGuard` check if `on_drop` is set before calling it
     [#1171](https://github.com/eclipse-iceoryx/iceoryx2/issues/1171)
-=======
 * Fix C binding linker error on QNX
     [#1174](https://github.com/eclipse-iceoryx/iceoryx2/issues/1116)
->>>>>>> 970fdfa3
 
 ### Refactoring
 
