# iceoryx2 v?.?.?

## [v?.?.?](https://github.com/eclipse-iceoryx/iceoryx2/tree/v?.?.?)

[Full Changelog](https://github.com/eclipse-iceoryx/iceoryx2/compare/v?.?.?...v?.?.?)

### Features

<!--
    NOTE: Add new entries sorted by issue number to minimize the possibility of
    conflicts when merging.
-->

* Python language binding
  [#419](https://github.com/eclipse-iceoryx/iceoryx2/issues/419)
* Tunnel over zenoh for publish-subscribe and event services
  [#593](https://github.com/eclipse-iceoryx/iceoryx2/issues/593)
* `iox2 tunnel zenoh`
  [#593](https://github.com/eclipse-iceoryx/iceoryx2/issues/593)
* All port factories implement `Send`
  [#768](https://github.com/eclipse-iceoryx/iceoryx2/issues/768)
* `RequestResponse` for entire current discovery state
  [#777](https://github.com/eclipse-iceoryx/iceoryx2/issues/777)
* `iox2 service listen` and `iox2 service notify`
  [#790](https://github.com/eclipse-iceoryx/iceoryx2/issues/790)
* Use minimal iceoryx_hoofs subset for iceoryx2 C++ bindings
  [#824](https://github.com/eclipse-iceoryx/iceoryx2/issues/824)
* PubSub ports implement `Send` + `Sync`, samples implement `Send` when using
  `**_threadsafe` service variant
  [#836](https://github.com/eclipse-iceoryx/iceoryx2/issues/836)
* ReqRes & events implement `Send` + `Sync` in
  `**_threadsafe` service variant
  [#838](https://github.com/eclipse-iceoryx/iceoryx2/issues/838)
* Platform support for QNX 7.1
  [#847](https://github.com/eclipse-iceoryx/iceoryx2/issues/847)
* Send/receive samples with `iox2` + simple record & replay
  [#884](https://github.com/eclipse-iceoryx/iceoryx2/issues/884)
* C example for service attributes
  [#909](https://github.com/eclipse-iceoryx/iceoryx2/issues/909)
* Example explaining the details of service types
  [#913](https://github.com/eclipse-iceoryx/iceoryx2/issues/913)
* CLI Record replay, service name is stored in record file
  [#929](https://github.com/eclipse-iceoryx/iceoryx2/issues/929)
* Flatmap `remove` API now returns `Option<T>`
  [#931](https://github.com/eclipse-iceoryx/iceoryx2/issues/931)
* Add script to list dependencies of multiple packages
  [#933](https://github.com/eclipse-iceoryx/iceoryx2/issues/933)

### Bugfixes

<!--
    NOTE: Add new entries sorted by issue number to minimize the possibility of
    conflicts when merging.
-->

* Fix segmentation fault in event multiplexing C example
    [#766](https://github.com/eclipse-iceoryx/iceoryx2/issues/766)
* Fix lifetime in ThreadGuardedStackBuilder
    [#770](https://github.com/eclipse-iceoryx/iceoryx2/issues/770)
* Fix config file load failure
    [#772](https://github.com/eclipse-iceoryx/iceoryx2/issues/772)
* Make `Directory::create` thread-safe
    [#778](https://github.com/eclipse-iceoryx/iceoryx2/issues/778)
* Make CLI generated global config file accessible to all users
    [#786](https://github.com/eclipse-iceoryx/iceoryx2/issues/786)
* Make `iox2 config show` print the available options
    [#788](https://github.com/eclipse-iceoryx/iceoryx2/issues/788)
* Fix bug where CLI was not displaying positional arguments in usage help
    [#796](https://github.com/eclipse-iceoryx/iceoryx2/issues/796)
* Fix startup race in `pthread_create` on mac os platform
    [#799](https://github.com/eclipse-iceoryx/iceoryx2/issues/799)
* CMake no longer installs unusable binaries when FetchContent is used
    [#814](https://github.com/eclipse-iceoryx/iceoryx2/issues/814)
* Fix build and linker error on gcc 8 and 9
    [#855](https://github.com/eclipse-iceoryx/iceoryx2/issues/855)
* Miri complains about byte_string as_bytes* operations
    [#875](https://github.com/eclipse-iceoryx/iceoryx2/issues/875)
* Make changes to the config file backward compatible
    [#921](https://github.com/eclipse-iceoryx/iceoryx2/issues/921)
* Make `update_connections` public for all ports
    [#923](https://github.com/eclipse-iceoryx/iceoryx2/issues/923)
* Fix cleanup issue of stale dynamic configs
    [#927](https://github.com/eclipse-iceoryx/iceoryx2/issues/927)
* Fix memory leaks when port creation fails
    [#947](https://github.com/eclipse-iceoryx/iceoryx2/issues/947)
* Clean handling of thread CPU core affinity of `posix::Thread`
    [#962](https://github.com/eclipse-iceoryx/iceoryx2/issues/962)
* Set thread priority correctly, not always min value
    [#977](https://github.com/eclipse-iceoryx/iceoryx2/issues/977)
<<<<<<< HEAD
* Fix provenance in bump allocator and remove implicit Sync impl
    [#992](https://github.com/eclipse-iceoryx/iceoryx2/issues/992)
=======
* Fix 32-bit data corruption issue in lock-free queues
    [#986](https://github.com/eclipse-iceoryx/iceoryx2/issues/986)
>>>>>>> 5f0f0626

### Refactoring

<!--
    NOTE: Add new entries sorted by issue number to minimize the possibility of
    conflicts when merging.
-->

* Implement `ZeroCopySend` for all system types
  [#732](https://github.com/eclipse-iceoryx/iceoryx2/issues/732)
* Remove trait re-exports from iceoryx2-bb-elementary
  [#757](https://github.com/eclipse-iceoryx/iceoryx2/issues/757)
* Make POSIX user- and group details optional
  [#780](https://github.com/eclipse-iceoryx/iceoryx2/issues/780)
* Add `recommended::Ipc` and `recommended::Local` to iceoryx2 concepts for
  to provide link the best implementation for the specific platform
  [#806](https://github.com/eclipse-iceoryx/iceoryx2/issues/806)
* Introduce newtypes for 'uid' and 'gid'
  [#822](https://github.com/eclipse-iceoryx/iceoryx2/issues/822)
* Make default max event ID smaller
  [#828](https://github.com/eclipse-iceoryx/iceoryx2/issues/828)
* Remove the `config/iceoryx2.toml` to reduce effort to keep the
  built in `iceoryx.toml` and `config.rs` in sync
  [#831](https://github.com/eclipse-iceoryx/iceoryx2/issues/831)
* Removed `MetaVec::is_initialized` field
  [#900](https://github.com/eclipse-iceoryx/iceoryx2/issues/900)
* Enable standalone build of the C and C++ bindings
  [#942](https://github.com/eclipse-iceoryx/iceoryx2/issues/942)
* Adjust visibility to `Service` constructs to allow customization
  [#954](https://github.com/eclipse-iceoryx/iceoryx2/issues/954)
* Move C and C++ language bindings to the top level directory
  [#963](https://github.com/eclipse-iceoryx/iceoryx2/issues/963)

### Testing

* Create E2E Tests for all examples
  [#730](https://github.com/eclipse-iceoryx/iceoryx2/issues/730)

### Workflow

<!--
    NOTE: Add new entries sorted by issue number to minimize the possibility of
    conflicts when merging.
-->

* Example text [#1](https://github.com/eclipse-iceoryx/iceoryx2/issues/1)
* Added brief cross-compile documentation [#70](https://github.com/eclipse-iceoryx/iceoryx2/issues/70)

### New API features

<!--
    NOTE: Add new entries sorted by issue number to minimize the possibility of
    conflicts when merging.
-->

* Add `NodeId` to sample header (to prevent loopback in tunnels)
  [#593](https://github.com/eclipse-iceoryx/iceoryx2/issues/593)
* Add API to prevent self notification `Notifier::__internal_notify()`
  [#794](https://github.com/eclipse-iceoryx/iceoryx2/issues/794)
* Enable the usage of semaphore based events in C/C++
  [#795](https://github.com/eclipse-iceoryx/iceoryx2/issues/795)
* Remove `impl Drop` restriction from `ZeroCopySend` trait
  [#908](https://github.com/eclipse-iceoryx/iceoryx2/issues/908)

### Config Breaking Changes

1. The previously separate fields `root-path-unix` and `root-path-windows` have
  been unified into a single `root-path` entry in configs, located in
  the `[global]` section of `iceoryx2.toml`.

    The config file template from `config/iceoryx2.toml` was removed and
    please refer to `config/README.md` on how to generate a default config file.
  [#831](https://github.com/eclipse-iceoryx/iceoryx2/issues/831)

2. The default max event ID was reduced to 255 in order to have make bitset
   based event implementations work out of the box. If a larger event ID is
   required, it can either be changed in the `iceoryx2.toml` file or with the
   `event_id_max_value` in the event service builder.

    ```rust
    let event = node
        .service_builder(&"MyEventName".try_into()?)
        .event()
        .event_id_max_value(511)
        .open_or_create()?;
    ```

### API Breaking Changes

1. The `iceoryx2-ffi` crate is renamed to `iceoryx2-ffi-c` due to now also
   having a Python FFI package. The change should be transparent since the
   recommended way to use the C bindings is via the `iceoryx2-c` cmake package.<|MERGE_RESOLUTION|>--- conflicted
+++ resolved
@@ -87,13 +87,10 @@
     [#962](https://github.com/eclipse-iceoryx/iceoryx2/issues/962)
 * Set thread priority correctly, not always min value
     [#977](https://github.com/eclipse-iceoryx/iceoryx2/issues/977)
-<<<<<<< HEAD
+* Fix 32-bit data corruption issue in lock-free queues
+    [#986](https://github.com/eclipse-iceoryx/iceoryx2/issues/986)
 * Fix provenance in bump allocator and remove implicit Sync impl
     [#992](https://github.com/eclipse-iceoryx/iceoryx2/issues/992)
-=======
-* Fix 32-bit data corruption issue in lock-free queues
-    [#986](https://github.com/eclipse-iceoryx/iceoryx2/issues/986)
->>>>>>> 5f0f0626
 
 ### Refactoring
 
